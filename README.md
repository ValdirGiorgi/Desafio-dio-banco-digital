<<<<<<< HEAD
# everis SRE Essentials - Tire Suas Dúvidas Sobre Orientação a Objetos

## 02/08/2021 - [Mentoria #1: Tire Suas Dúvidas Sobre Orientação a Objetos](https://www.youtube.com/watch?v=YS6ouOhkyNI)

Desafio: Considerando nosso conhecimento no domínio bancário, iremos abstrair uma solução Orientada a Objetos em Java. Para isso, vamos interpretar o seguinte cenário:
“Um banco oferece aos seus clientes dois tipos de contas (corrente e poupança), as quais possuem as funcionalidades de depósito, saque e transferência (entre contas da própria instituição).”

### Abstração
Habilidade de concentrar-se nos aspectos essenciais de um domínio, ignorando características menos importantes ou acidentais. Nesse contexto, objetos são abstrações de entidades existentes no domínio em questão.

### Encapsulamento
Encapsular significa esconder a implementação dos objetos, criando assim interfaces de uso mais concisas e fáceis de usar/entender. O encapsulamento favorece principalmente dois aspectos de um sistema: a manutenção e a evolução.

### Herança
Permite que você defina uma classe filha que reutiliza (herda), estende ou modifica o comportamento de uma classe pai. A classe cujos membros são herdados é chamada de classe base. A classe que herda os membros da classe base é chamada de classe derivada.

### Polimorfismo
Capacidade de um objeto poder ser referenciado de várias formas, ou seja, é capacidade de tratar objetos criados a partir das classes específicas como objetos de uma classe genérica. Cuidado, polimorfismo não quer dizer que o objeto fica se transformando, muito pelo contrário, um objeto nasce de um tipo e morre daquele tipo, o que pode mudar é a maneira como nos referimos a ele.
=======
# Criando um Banco Digital com Java e Orientação a Objetos

## 02/08/2021 - [Mentoria #1: Tire Suas Dúvidas Sobre Orientação a Objetos](https://www.youtube.com/watch?v=YS6ouOhkyNI)

Desafio: Considerando nosso conhecimento no domínio bancário, iremos abstrair uma solução Orientada a Objetos em Java. Para isso, vamos interpretar o seguinte cenário:
“Um banco oferece aos seus clientes dois tipos de contas (corrente e poupança), as quais possuem as funcionalidades de depósito, saque e transferência (entre contas da própria instituição).”

### Abstração
Habilidade de concentrar-se nos aspectos essenciais de um domínio, ignorando características menos importantes ou acidentais. Nesse contexto, objetos são abstrações de entidades existentes no domínio em questão.

### Encapsulamento
Encapsular significa esconder a implementação dos objetos, criando assim interfaces de uso mais concisas e fáceis de usar/entender. O encapsulamento favorece principalmente dois aspectos de um sistema: a manutenção e a evolução.

### Herança
Permite que você defina uma classe filha que reutiliza (herda), estende ou modifica o comportamento de uma classe pai. A classe cujos membros são herdados é chamada de classe base. A classe que herda os membros da classe base é chamada de classe derivada.

### Polimorfismo
Capacidade de um objeto poder ser referenciado de várias formas, ou seja, é capacidade de tratar objetos criados a partir das classes específicas como objetos de uma classe genérica. Cuidado, polimorfismo não quer dizer que o objeto fica se transformando, muito pelo contrário, um objeto nasce de um tipo e morre daquele tipo, o que pode mudar é a maneira como nos referimos a ele.
>>>>>>> ea9a52d2
<|MERGE_RESOLUTION|>--- conflicted
+++ resolved
@@ -1,23 +1,3 @@
-<<<<<<< HEAD
-# everis SRE Essentials - Tire Suas Dúvidas Sobre Orientação a Objetos
-
-## 02/08/2021 - [Mentoria #1: Tire Suas Dúvidas Sobre Orientação a Objetos](https://www.youtube.com/watch?v=YS6ouOhkyNI)
-
-Desafio: Considerando nosso conhecimento no domínio bancário, iremos abstrair uma solução Orientada a Objetos em Java. Para isso, vamos interpretar o seguinte cenário:
-“Um banco oferece aos seus clientes dois tipos de contas (corrente e poupança), as quais possuem as funcionalidades de depósito, saque e transferência (entre contas da própria instituição).”
-
-### Abstração
-Habilidade de concentrar-se nos aspectos essenciais de um domínio, ignorando características menos importantes ou acidentais. Nesse contexto, objetos são abstrações de entidades existentes no domínio em questão.
-
-### Encapsulamento
-Encapsular significa esconder a implementação dos objetos, criando assim interfaces de uso mais concisas e fáceis de usar/entender. O encapsulamento favorece principalmente dois aspectos de um sistema: a manutenção e a evolução.
-
-### Herança
-Permite que você defina uma classe filha que reutiliza (herda), estende ou modifica o comportamento de uma classe pai. A classe cujos membros são herdados é chamada de classe base. A classe que herda os membros da classe base é chamada de classe derivada.
-
-### Polimorfismo
-Capacidade de um objeto poder ser referenciado de várias formas, ou seja, é capacidade de tratar objetos criados a partir das classes específicas como objetos de uma classe genérica. Cuidado, polimorfismo não quer dizer que o objeto fica se transformando, muito pelo contrário, um objeto nasce de um tipo e morre daquele tipo, o que pode mudar é a maneira como nos referimos a ele.
-=======
 # Criando um Banco Digital com Java e Orientação a Objetos
 
 ## 02/08/2021 - [Mentoria #1: Tire Suas Dúvidas Sobre Orientação a Objetos](https://www.youtube.com/watch?v=YS6ouOhkyNI)
@@ -35,5 +15,4 @@
 Permite que você defina uma classe filha que reutiliza (herda), estende ou modifica o comportamento de uma classe pai. A classe cujos membros são herdados é chamada de classe base. A classe que herda os membros da classe base é chamada de classe derivada.
 
 ### Polimorfismo
-Capacidade de um objeto poder ser referenciado de várias formas, ou seja, é capacidade de tratar objetos criados a partir das classes específicas como objetos de uma classe genérica. Cuidado, polimorfismo não quer dizer que o objeto fica se transformando, muito pelo contrário, um objeto nasce de um tipo e morre daquele tipo, o que pode mudar é a maneira como nos referimos a ele.
->>>>>>> ea9a52d2
+Capacidade de um objeto poder ser referenciado de várias formas, ou seja, é capacidade de tratar objetos criados a partir das classes específicas como objetos de uma classe genérica. Cuidado, polimorfismo não quer dizer que o objeto fica se transformando, muito pelo contrário, um objeto nasce de um tipo e morre daquele tipo, o que pode mudar é a maneira como nos referimos a ele.